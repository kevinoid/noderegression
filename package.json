{
  "name": "noderegression",
  "version": "0.0.1",
<<<<<<< HEAD
  "description": "An automated tool for regression range-finding in the Node.js runtime using nightly builds.  A Node.js equivalent of mozregression.",
=======
  "description": "A Node.js/npm project template with codecov, coveralls, ESLint, conventional-changelog, c8, JSDoc, and mocha.",
>>>>>>> ca396e8b
  "keywords": [
    "bisect",
    "regression"
  ],
  "license": "MIT",
  "homepage": "https://github.com/kevinoid/noderegression",
  "bugs": "https://github.com/kevinoid/noderegression/issues",
  "author": "Kevin Locke <kevin@kevinlocke.name>",
  "repository": {
    "type": "git",
    "url": "https://github.com/kevinoid/noderegression.git"
  },
  "type": "commonjs",
  "files": [
    "*.js",
    "bin/",
    "lib/",
    "!**/.*"
  ],
  "main": "index.js",
  "exports": {
    ".": "./index.js",
    "./package.json": "./package.json"
  },
  "bin": {
    "project-template": "bin/noderegression.js"
  },
  "//": "All scripts should run in POSIX sh and Windows cmd.exe",
  "scripts": {
    "changelog": "conventional-changelog -p angular -i CHANGELOG.md -s -u",
    "clean": "rimraf coverage && rimraf doc",
    "doc": "npm run doc-js && npm run doc-spec",
    "doc-js": "rimraf doc/api && jsdoc -c jsdoc.conf.json .",
    "doc-spec": "rimraf doc/spec && mkdir doc/spec && mocha --reporter doc --recursive test | nodecat doc-src/spec/header.xhtml - doc-src/spec/footer.xhtml > doc/spec/index.xhtml",
    "lint": "npm run lint-js && npm run lint-doc",
    "lint-doc": "jsdoc -t templates/silent -c jsdoc-lint.conf.json . && echo JSDoc passed.",
    "lint-js": "eslint --report-unused-disable-directives . && echo ESLint passed.",
    "postpublish": "git -C doc push && git push --follow-tags origin main gh-pages && echo Remember to update GitHub Releases from CHANGELOG.md",
    "postversion": "rimraf doc && git clone -b gh-pages -l -q . doc && npm run doc && git -C doc add . && git -C doc commit -n -m \"Docs for v$npm_package_version\"",
<<<<<<< HEAD
    "preversion": "npm run test-cov && nyc check-coverage --statements 95 && depcheck --ignore-dirs doc && david && git-branch-is master && hub-ci-status -vv --wait",
=======
    "preversion": "npm run test-cov && c8 check-coverage --statements 95 && depcheck --ignore-dirs doc && david && git-branch-is main && hub-ci-status -vv --wait",
    "start": "supervisor --quiet --no-restart-on exit --extensions js,json --ignore test --poll-interval 2000 server.js",
>>>>>>> ca396e8b
    "test": "npm run lint && npm run test-unit",
    "test-cov": "npm run lint && npm run test-unit-cov",
    "test-unit": "node --throw-deprecation --unhandled-rejections=strict node_modules/mocha/bin/mocha --parallel --recursive test",
    "test-unit-cov": "c8 --reporter=lcov --reporter=text npm run test-unit",
    "upload-cov": "codecov < ./coverage/lcov.info && coveralls < ./coverage/lcov.info",
    "version": "npm run changelog && echo && echo === Please edit CHANGELOG.md as desired, then exit === && echo && \"${npm_config_shell:-${SHELL:-bash}}\" && git commit -m \"Update CHANGELOG.md for $npm_package_version\" CHANGELOG.md",
    "version-deps": "npm install conventional-changelog-cli david depcheck git-branch-is hub-ci-status"
  },
  "dependencies": {
    "node-fetch": "^2.6.1",
    "yargs": "^16.0.3"
  },
  "optionalDependencies": {
    "tar": "^6.0.5",
    "yauzl": "^2.10.0"
  },
  "devDependencies": {
<<<<<<< HEAD
    "@kevinoid/assert-shim": "^0.1.0",
    "@kevinoid/eslint-config": "^14.0.0",
=======
    "@kevinoid/eslint-config": "^17.0.0",
    "c8": "^7.0.0",
>>>>>>> ca396e8b
    "codecov": "^3.0.0",
    "coveralls": "^3.0.0",
    "eslint": "^7.17.0",
    "eslint-config-airbnb-base": "^14.2.0",
    "eslint-plugin-import": "^2.18.2",
    "eslint-plugin-jsdoc": "^33.0.0",
    "eslint-plugin-node": "^11.0.0",
    "eslint-plugin-promise": "^5.1.0",
    "eslint-plugin-unicorn": "^31.0.0",
    "jsdoc": "^3.6.0",
    "mocha": "^8.3.0",
    "nodecat": "^2.0.0",
<<<<<<< HEAD
    "nyc": "^15.0.0",
    "rimraf": "^3.0.0",
    "sinon": "^10.0.0"
=======
    "rimraf": "^3.0.0"
>>>>>>> ca396e8b
  },
  "engines": {
    "node": ">=10.17",
    "npm": ">=1.3.7"
  },
  "david": {
    "//": "ESLint packages must be updated together.  Only warn about @kevinoid/eslint-config",
    "ignore": [
      "eslint",
      "eslint-config-airbnb-base",
      "eslint-plugin-import",
      "eslint-plugin-jsdoc",
      "eslint-plugin-node",
      "eslint-plugin-promise",
      "eslint-plugin-unicorn"
    ]
  },
  "mocha": {
    "checkLeaks": true,
    "exit": false
  },
  "c8": {
    "exclude": [
      "test"
    ]
  }
}<|MERGE_RESOLUTION|>--- conflicted
+++ resolved
@@ -1,11 +1,7 @@
 {
   "name": "noderegression",
   "version": "0.0.1",
-<<<<<<< HEAD
   "description": "An automated tool for regression range-finding in the Node.js runtime using nightly builds.  A Node.js equivalent of mozregression.",
-=======
-  "description": "A Node.js/npm project template with codecov, coveralls, ESLint, conventional-changelog, c8, JSDoc, and mocha.",
->>>>>>> ca396e8b
   "keywords": [
     "bisect",
     "regression"
@@ -45,12 +41,7 @@
     "lint-js": "eslint --report-unused-disable-directives . && echo ESLint passed.",
     "postpublish": "git -C doc push && git push --follow-tags origin main gh-pages && echo Remember to update GitHub Releases from CHANGELOG.md",
     "postversion": "rimraf doc && git clone -b gh-pages -l -q . doc && npm run doc && git -C doc add . && git -C doc commit -n -m \"Docs for v$npm_package_version\"",
-<<<<<<< HEAD
-    "preversion": "npm run test-cov && nyc check-coverage --statements 95 && depcheck --ignore-dirs doc && david && git-branch-is master && hub-ci-status -vv --wait",
-=======
     "preversion": "npm run test-cov && c8 check-coverage --statements 95 && depcheck --ignore-dirs doc && david && git-branch-is main && hub-ci-status -vv --wait",
-    "start": "supervisor --quiet --no-restart-on exit --extensions js,json --ignore test --poll-interval 2000 server.js",
->>>>>>> ca396e8b
     "test": "npm run lint && npm run test-unit",
     "test-cov": "npm run lint && npm run test-unit-cov",
     "test-unit": "node --throw-deprecation --unhandled-rejections=strict node_modules/mocha/bin/mocha --parallel --recursive test",
@@ -68,13 +59,9 @@
     "yauzl": "^2.10.0"
   },
   "devDependencies": {
-<<<<<<< HEAD
     "@kevinoid/assert-shim": "^0.1.0",
-    "@kevinoid/eslint-config": "^14.0.0",
-=======
     "@kevinoid/eslint-config": "^17.0.0",
     "c8": "^7.0.0",
->>>>>>> ca396e8b
     "codecov": "^3.0.0",
     "coveralls": "^3.0.0",
     "eslint": "^7.17.0",
@@ -87,13 +74,8 @@
     "jsdoc": "^3.6.0",
     "mocha": "^8.3.0",
     "nodecat": "^2.0.0",
-<<<<<<< HEAD
-    "nyc": "^15.0.0",
     "rimraf": "^3.0.0",
     "sinon": "^10.0.0"
-=======
-    "rimraf": "^3.0.0"
->>>>>>> ca396e8b
   },
   "engines": {
     "node": ">=10.17",
