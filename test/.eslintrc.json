// ESLint configuration for test directory
{
  "extends": "../.eslintrc.json",

  "env": {
    "mocha": true
  },

  "rules": {
    // Allow, but don't require, braces around function body
    // Braces around body of it() function is more consistent/readable
    "arrow-body-style": "off",

<<<<<<< HEAD
=======
    // Tests are not expected to have exports
    "import/no-unused-modules": "off",

>>>>>>> b66e1867
    // Allow null use in tests
    "unicorn/no-null": "off"
  }
}<|MERGE_RESOLUTION|>--- conflicted
+++ resolved
@@ -11,12 +11,9 @@
     // Braces around body of it() function is more consistent/readable
     "arrow-body-style": "off",
 
-<<<<<<< HEAD
-=======
     // Tests are not expected to have exports
     "import/no-unused-modules": "off",
 
->>>>>>> b66e1867
     // Allow null use in tests
     "unicorn/no-null": "off"
   }
